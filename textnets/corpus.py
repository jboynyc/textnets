--- conflicted
+++ resolved
@@ -68,6 +68,300 @@
         self.documents = documents
         self.lang = LANGS[lang] if lang in LANGS.keys() else lang
 
+    @cached_property
+    def nlp(self) -> pd.Series:
+        """Corpus documents with NLP applied."""
+        try:
+            nlp = spacy.load(self.lang, disable=["ner", "textcat"])
+        except OSError as err:
+            if self.lang in LANGS.values():
+                raise err
+            else:
+                nlp = spacy.blank(self.lang)
+                warn(f"Using basic {self.lang} language model.")
+        return self.documents.map(_normalize_whitespace).map(nlp)
+
+    def __len__(self):
+        return len(self.documents)
+
+    def __getitem__(self, key):
+        return self.documents[key]
+
+    @classmethod
+    def from_df(
+        cls,
+        data: pd.DataFrame,
+        doc_col: Optional[str] = None,
+        lang: str = "en_core_web_sm",
+    ):
+        """
+        Create corpus from data frame.
+
+        Parameters
+        ----------
+        data : DataFrame
+            Series containing the documents. The index must contain document
+            labels.
+        doc_col : str, optional
+            If ``data`` is a data frame, this indicates which column contains the
+            document texts. If none is specified, the first column with strings is
+            used.
+        lang : str, optional
+            The langugage model to use (default: ``en_core_web_sm``).
+
+        Returns
+        -------
+        Corpus
+        """
+        object_cols = data.select_dtypes(include="object").columns
+        if not doc_col and object_cols.empty:
+            raise NoDocumentColumnException("No suitable document column.")
+        elif not doc_col:
+            doc_col = object_cols[0]
+        return cls(data.copy()[doc_col], lang=lang)
+
+    @classmethod
+    def from_files(
+        cls,
+        files: Union[str, List[str]],
+        doc_labels: Optional[List[str]] = None,
+        lang: str = "en_core_web_sm",
+    ) -> Corpus:
+        """Construct corpus from files.
+
+        Parameters
+        ----------
+        files : str or list of str
+            Path to files (with globbing pattern) or list of file paths.
+        doc_labels : list of str, optional
+            Labels for documents (default: file name without suffix).
+        lang : str, optional
+            The langugage model to use (default: ``en_core_web_sm``).
+
+        Returns
+        -------
+        Corpus
+        """
+        if isinstance(files, str):
+            files = glob(os.path.expanduser(files))
+        assert all(os.path.exists(f) for f in files), "Some files in list do not exist."
+        if not doc_labels:
+            doc_labels = [os.path.basename(f).split(".")[0] for f in files]
+        data = pd.DataFrame({"path": files}, index=doc_labels)
+        data["raw"] = data["path"].map(_read_file)
+        return cls.from_df(data, doc_col="raw", lang=lang)
+
+    @classmethod
+    def from_csv(
+        cls,
+        path: str,
+        label_col: Optional[str] = None,
+        doc_col: Optional[str] = None,
+        lang: str = "en_core_web_sm",
+        **kwargs,
+    ) -> Corpus:
+        """Read corpus from comma-separated value file.
+
+        Parameters
+        ----------
+        path : str
+            Path to CSV file.
+        label_col : str, optional
+            Column that contains document labels (default: None, in which case
+            the first column is used).
+        doc_col : str, optional
+            Column that contains document text (default: None, in which case
+            the first text column is used).
+        lang : str, optional
+            The langugage model to use (default: ``en_core_web_sm``).
+        kwargs
+            Arguments to pass to `pandas.read_csv`.
+
+        Returns
+        -------
+        Corpus
+        """
+        kwargs.setdefault("index_col", label_col)
+        data = pd.read_csv(path, **kwargs)
+        if not label_col or isinstance(data.index, pd.RangeIndex):
+            data = data.set_index(data.columns[0])
+        return cls.from_df(data, doc_col=doc_col, lang=lang)
+
+    @classmethod
+    def from_sql(
+        cls,
+        qry: str,
+        conn: Union[str, object],
+        label_col: Optional[str] = None,
+        doc_col: Optional[str] = None,
+        lang: str = "en_core_web_sm",
+        **kwargs,
+    ) -> Corpus:
+        """Read corpus from SQL database.
+
+        Parameters
+        ----------
+        qry : str
+            SQL query
+        conn : str or object
+            Database URI or connection object.
+        label_col : str, optional
+            Column that contains document labels (default: None, in which case
+            the first column is used).
+        doc_col : str, optional
+            Column that contains document text (default: None, in which case
+            the first text column is used).
+        lang : str, optional
+            The langugage model to use (default: ``en_core_web_sm``).
+        kwargs
+            Arguments to pass to `pandas.read_sql`.
+
+        Returns
+        -------
+        Corpus
+        """
+        kwargs.setdefault("index_col", label_col)
+        data = pd.read_sql(qry, conn, **kwargs)
+        if not label_col or isinstance(data.index, pd.RangeIndex):
+            data = data.set_index(data.columns[0])
+        return cls.from_df(data, doc_col=doc_col, lang=lang)
+
+    def tokenized(
+        self,
+        remove: List[str] = [],
+        stem: bool = True,
+        remove_stop_words: bool = True,
+        remove_urls: bool = True,
+        remove_numbers: bool = True,
+        remove_punctuation: bool = True,
+        lower: bool = True,
+    ) -> pd.DataFrame:
+        """Return tokenized version of corpus in tidy format.
+
+        Parameters
+        ----------
+        remove : list of str, optional
+            Additional tokens to remove.
+        stem : bool, optional
+            Return token stems (default: True).
+        remove_stop_words : bool, optional
+            Remove stop words (default: True).
+        remove_urls : bool, optional
+            Remove URL and email address tokens (default: True).
+        remove_numbers : bool, optional
+            Remove number tokens (default: True).
+        remove_punctuation : bool, optional
+            Remove punctuation marks, brackets, and quotation marks
+            (default: True).
+        lower : bool, optional
+            Make lower-case (default: True).
+
+        Returns
+        -------
+        pd.DataFrame
+            A data frame with document labels (index), tokens (term), and
+            per-document counts (n).
+        """
+        func = compose(
+            partial(_remove_additional, token_list=remove) if remove else identity,
+            _lower if lower else identity,
+            _stem if stem else _as_text,
+            _remove_stop_words if remove_stop_words else identity,
+            _remove_urls if remove_urls else identity,
+            _remove_numbers if remove_numbers else identity,
+            _remove_punctuation if remove_punctuation else identity,
+        )
+        return self._return_tidy_text(func)
+
+    def noun_phrases(
+        self, normalize: bool = False, remove: List[str] = []
+    ) -> pd.DataFrame:
+        """Return noun phrases from corpus in tidy format.
+
+        Parameters
+        ----------
+        normalize : bool, optional
+            Return lemmas of noun phrases (default: False).
+        remove : list of str, optional
+            Additional tokens to remove.
+
+        Returns
+        -------
+        pd.DataFrame
+            A data frame with document labels (index), noun phrases
+            (term), and per-document counts (n).
+        """
+        func = compose(
+            partial(_remove_additional, token_list=remove) if remove else identity,
+            partial(_noun_chunks, normalize=normalize),
+        )
+        return self._return_tidy_text(func)
+
+    def ngrams(
+        self,
+        size: int,
+        remove: List[str] = [],
+        stem: bool = False,
+        remove_stop_words: bool = False,
+        remove_urls: bool = False,
+        remove_numbers: bool = False,
+        remove_punctuation: bool = False,
+        lower: bool = False,
+    ) -> pd.DataFrame:
+        """Return n-grams of length n from corpus in tidy format.
+
+        Parameters
+        ----------
+        size : int
+            Size of n-grams to return.
+        remove : list of str, optional
+            Additional tokens to remove.
+        stem : bool, optional
+            Return token stems (default: False).
+        remove_stop_words : bool, optional
+            Remove stop words (default: False).
+        remove_urls : bool, optional
+            Remove URL and email address tokens (default: False).
+        remove_numbers : bool, optional
+            Remove number tokens (default: False).
+        remove_punctuation : bool, optional
+            Remove punctuation marks, brackets, and quotation marks
+            (default: False).
+        lower : bool, optional
+            Make lower-case (default: False).
+
+        Returns
+        -------
+        pd.DataFrame
+            A data frame with document labels (index), n-grams (term), and
+            per-document counts (n).
+        """
+        func = compose(
+            partial(_ngrams, n=size),
+            partial(_remove_additional, token_list=remove) if remove else identity,
+            _lower if lower else identity,
+            _stem if stem else _as_text,
+            _remove_stop_words if remove_stop_words else identity,
+            _remove_urls if remove_urls else identity,
+            _remove_numbers if remove_numbers else identity,
+            _remove_punctuation if remove_punctuation else identity,
+        )
+        return self._return_tidy_text(func)
+
+    def _return_tidy_text(self, func: Callable[[Doc], List[str]]) -> pd.DataFrame:
+        return (
+            pd.melt(
+                self.nlp.map(func).apply(pd.Series).reset_index(),
+                id_vars="label",
+                value_name="term",
+            )
+            .rename(columns={"variable": "n"})
+            .groupby(["label", "term"])
+            .count()
+            .reset_index()
+            .set_index("label")
+        )
+
     def _repr_html_(self):
         tbl = pd.DataFrame(self.documents).to_html(
             header=False,
@@ -80,7 +374,6 @@
             <style scoped>
               .full-width {{ width: 100%; }}
               .left-align td, .left-align th {{ text-align: left; }}
-<<<<<<< HEAD
               summary {{
                 cursor: help;
                 list-style: none;
@@ -111,318 +404,6 @@
               </summary>
               <pre>{self.__doc__}</pre>
             </details>"""
-=======
-            </style>
-            {tbl}
-            <table class="full-width">
-              <tr style="font-weight: 600;">
-                <td style="text-align: left;"><kbd>{self.__class__.__name__}</kbd></td>
-                <td style="color: dodgerblue;">
-                  <svg width="1ex" height="1ex">
-                    <rect width="1ex" height="1ex" fill="dodgerblue">
-                  </svg>
-                  Docs: {self.documents.shape[0]}
-                </td>
-                <td style="color: darkgray;">
-                  Lang: {self.lang}
-                </td>
-              </tr>
-            </table>"""
->>>>>>> 66d40029
-
-    @cached_property
-    def nlp(self) -> pd.Series:
-        """Corpus documents with NLP applied."""
-        try:
-            nlp = spacy.load(self.lang, disable=["ner", "textcat"])
-        except OSError as err:
-            if self.lang in LANGS.values():
-                raise err
-            else:
-                nlp = spacy.blank(self.lang)
-                warn(f"Using basic {self.lang} language model.")
-        return self.documents.map(_normalize_whitespace).map(nlp)
-
-    def __len__(self):
-        return len(self.documents)
-
-    def __getitem__(self, key):
-        return self.documents[key]
-
-    @classmethod
-    def from_df(
-        cls,
-        data: pd.DataFrame,
-        doc_col: Optional[str] = None,
-        lang: str = "en_core_web_sm",
-    ):
-        """
-        Create corpus from data frame.
-
-        Parameters
-        ----------
-        data : DataFrame
-            Series containing the documents. The index must contain document
-            labels.
-        doc_col : str, optional
-            If ``data`` is a data frame, this indicates which column contains the
-            document texts. If none is specified, the first column with strings is
-            used.
-        lang : str, optional
-            The langugage model to use (default: ``en_core_web_sm``).
-
-        Returns
-        -------
-        Corpus
-        """
-        object_cols = data.select_dtypes(include="object").columns
-        if not doc_col and object_cols.empty:
-            raise NoDocumentColumnException("No suitable document column.")
-        elif not doc_col:
-            doc_col = object_cols[0]
-        return cls(data.copy()[doc_col], lang=lang)
-
-    @classmethod
-    def from_files(
-        cls,
-        files: Union[str, List[str]],
-        doc_labels: Optional[List[str]] = None,
-        lang: str = "en_core_web_sm",
-    ) -> Corpus:
-        """Construct corpus from files.
-
-        Parameters
-        ----------
-        files : str or list of str
-            Path to files (with globbing pattern) or list of file paths.
-        doc_labels : list of str, optional
-            Labels for documents (default: file name without suffix).
-        lang : str, optional
-            The langugage model to use (default: ``en_core_web_sm``).
-
-        Returns
-        -------
-        Corpus
-        """
-        if isinstance(files, str):
-            files = glob(os.path.expanduser(files))
-        assert all(os.path.exists(f) for f in files), "Some files in list do not exist."
-        if not doc_labels:
-            doc_labels = [os.path.basename(f).split(".")[0] for f in files]
-        data = pd.DataFrame({"path": files}, index=doc_labels)
-        data["raw"] = data["path"].map(_read_file)
-        return cls.from_df(data, doc_col="raw", lang=lang)
-
-    @classmethod
-    def from_csv(
-        cls,
-        path: str,
-        label_col: Optional[str] = None,
-        doc_col: Optional[str] = None,
-        lang: str = "en_core_web_sm",
-        **kwargs,
-    ) -> Corpus:
-        """Read corpus from comma-separated value file.
-
-        Parameters
-        ----------
-        path : str
-            Path to CSV file.
-        label_col : str, optional
-            Column that contains document labels (default: None, in which case
-            the first column is used).
-        doc_col : str, optional
-            Column that contains document text (default: None, in which case
-            the first text column is used).
-        lang : str, optional
-            The langugage model to use (default: ``en_core_web_sm``).
-        kwargs
-            Arguments to pass to `pandas.read_csv`.
-
-        Returns
-        -------
-        Corpus
-        """
-        kwargs.setdefault("index_col", label_col)
-        data = pd.read_csv(path, **kwargs)
-        if not label_col or isinstance(data.index, pd.RangeIndex):
-            data = data.set_index(data.columns[0])
-        return cls.from_df(data, doc_col=doc_col, lang=lang)
-
-    @classmethod
-    def from_sql(
-        cls,
-        qry: str,
-        conn: Union[str, object],
-        label_col: Optional[str] = None,
-        doc_col: Optional[str] = None,
-        lang: str = "en_core_web_sm",
-        **kwargs,
-    ) -> Corpus:
-        """Read corpus from SQL database.
-
-        Parameters
-        ----------
-        qry : str
-            SQL query
-        conn : str or object
-            Database URI or connection object.
-        label_col : str, optional
-            Column that contains document labels (default: None, in which case
-            the first column is used).
-        doc_col : str, optional
-            Column that contains document text (default: None, in which case
-            the first text column is used).
-        lang : str, optional
-            The langugage model to use (default: ``en_core_web_sm``).
-        kwargs
-            Arguments to pass to `pandas.read_sql`.
-
-        Returns
-        -------
-        Corpus
-        """
-        kwargs.setdefault("index_col", label_col)
-        data = pd.read_sql(qry, conn, **kwargs)
-        if not label_col or isinstance(data.index, pd.RangeIndex):
-            data = data.set_index(data.columns[0])
-        return cls.from_df(data, doc_col=doc_col, lang=lang)
-
-    def tokenized(
-        self,
-        remove: List[str] = [],
-        stem: bool = True,
-        remove_stop_words: bool = True,
-        remove_urls: bool = True,
-        remove_numbers: bool = True,
-        remove_punctuation: bool = True,
-        lower: bool = True,
-    ) -> pd.DataFrame:
-        """Return tokenized version of corpus in tidy format.
-
-        Parameters
-        ----------
-        remove : list of str, optional
-            Additional tokens to remove.
-        stem : bool, optional
-            Return token stems (default: True).
-        remove_stop_words : bool, optional
-            Remove stop words (default: True).
-        remove_urls : bool, optional
-            Remove URL and email address tokens (default: True).
-        remove_numbers : bool, optional
-            Remove number tokens (default: True).
-        remove_punctuation : bool, optional
-            Remove punctuation marks, brackets, and quotation marks
-            (default: True).
-        lower : bool, optional
-            Make lower-case (default: True).
-
-        Returns
-        -------
-        pd.DataFrame
-            A data frame with document labels (index), tokens (term), and
-            per-document counts (n).
-        """
-        func = compose(
-            partial(_remove_additional, token_list=remove) if remove else identity,
-            _lower if lower else identity,
-            _stem if stem else _as_text,
-            _remove_stop_words if remove_stop_words else identity,
-            _remove_urls if remove_urls else identity,
-            _remove_numbers if remove_numbers else identity,
-            _remove_punctuation if remove_punctuation else identity,
-        )
-        return self._return_tidy_text(func)
-
-    def noun_phrases(
-        self, normalize: bool = False, remove: List[str] = []
-    ) -> pd.DataFrame:
-        """Return noun phrases from corpus in tidy format.
-
-        Parameters
-        ----------
-        normalize : bool, optional
-            Return lemmas of noun phrases (default: False).
-        remove : list of str, optional
-            Additional tokens to remove.
-
-        Returns
-        -------
-        pd.DataFrame
-            A data frame with document labels (index), noun phrases
-            (term), and per-document counts (n).
-        """
-        func = compose(
-            partial(_remove_additional, token_list=remove) if remove else identity,
-            partial(_noun_chunks, normalize=normalize),
-        )
-        return self._return_tidy_text(func)
-
-    def ngrams(
-        self,
-        size: int,
-        remove: List[str] = [],
-        stem: bool = False,
-        remove_stop_words: bool = False,
-        remove_urls: bool = False,
-        remove_numbers: bool = False,
-        remove_punctuation: bool = False,
-        lower: bool = False,
-    ) -> pd.DataFrame:
-        """Return n-grams of length n from corpus in tidy format.
-
-        Parameters
-        ----------
-        size : int
-            Size of n-grams to return.
-        remove : list of str, optional
-            Additional tokens to remove.
-        stem : bool, optional
-            Return token stems (default: False).
-        remove_stop_words : bool, optional
-            Remove stop words (default: False).
-        remove_urls : bool, optional
-            Remove URL and email address tokens (default: False).
-        remove_numbers : bool, optional
-            Remove number tokens (default: False).
-        remove_punctuation : bool, optional
-            Remove punctuation marks, brackets, and quotation marks
-            (default: False).
-        lower : bool, optional
-            Make lower-case (default: False).
-
-        Returns
-        -------
-        pd.DataFrame
-            A data frame with document labels (index), n-grams (term), and
-            per-document counts (n).
-        """
-        func = compose(
-            partial(_ngrams, n=size),
-            partial(_remove_additional, token_list=remove) if remove else identity,
-            _lower if lower else identity,
-            _stem if stem else _as_text,
-            _remove_stop_words if remove_stop_words else identity,
-            _remove_urls if remove_urls else identity,
-            _remove_numbers if remove_numbers else identity,
-            _remove_punctuation if remove_punctuation else identity,
-        )
-        return self._return_tidy_text(func)
-
-    def _return_tidy_text(self, func: Callable[[Doc], List[str]]) -> pd.DataFrame:
-        return (
-            pd.melt(
-                self.nlp.map(func).apply(pd.Series).reset_index(),
-                id_vars="label",
-                value_name="term",
-            )
-            .rename(columns={"variable": "n"})
-            .groupby(["label", "term"])
-            .count()
-            .reset_index()
-            .set_index("label")
-        )
 
 
 def _read_file(file_name: str) -> str:
